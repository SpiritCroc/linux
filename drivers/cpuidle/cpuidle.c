--- conflicted
+++ resolved
@@ -65,21 +65,14 @@
 		return;
 	}
 
-<<<<<<< HEAD
-=======
 #if 0
 	/* shows regressions, re-enable for 2.6.29 */
->>>>>>> c07f62e5
 	/*
 	 * run any timers that can be run now, at this point
 	 * before calculating the idle duration etc.
 	 */
 	hrtimer_peek_ahead_timers();
-<<<<<<< HEAD
-
-=======
 #endif
->>>>>>> c07f62e5
 	/* ask the governor for the next state */
 	next_state = cpuidle_curr_governor->select(dev);
 	if (need_resched())
