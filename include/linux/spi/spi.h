/*
 * Copyright (C) 2005 David Brownell
 *
 * This program is free software; you can redistribute it and/or modify
 * it under the terms of the GNU General Public License as published by
 * the Free Software Foundation; either version 2 of the License, or
 * (at your option) any later version.
 *
 * This program is distributed in the hope that it will be useful,
 * but WITHOUT ANY WARRANTY; without even the implied warranty of
 * MERCHANTABILITY or FITNESS FOR A PARTICULAR PURPOSE.  See the
 * GNU General Public License for more details.
 *
 * You should have received a copy of the GNU General Public License
 * along with this program; if not, write to the Free Software
 * Foundation, Inc., 675 Mass Ave, Cambridge, MA 02139, USA.
 */

#ifndef __LINUX_SPI_H
#define __LINUX_SPI_H

#include <linux/device.h>
#include <linux/mod_devicetable.h>
#include <linux/slab.h>
#include <linux/kthread.h>
#include <linux/completion.h>

/*
 * INTERFACES between SPI master-side drivers and SPI infrastructure.
 * (There's no SPI slave support for Linux yet...)
 */
extern struct bus_type spi_bus_type;

/**
 * struct spi_device - Master side proxy for an SPI slave device
 * @dev: Driver model representation of the device.
 * @master: SPI controller used with the device.
 * @max_speed_hz: Maximum clock rate to be used with this chip
 *	(on this board); may be changed by the device's driver.
 *	The spi_transfer.speed_hz can override this for each transfer.
 * @chip_select: Chipselect, distinguishing chips handled by @master.
 * @mode: The spi mode defines how data is clocked out and in.
 *	This may be changed by the device's driver.
 *	The "active low" default for chipselect mode can be overridden
 *	(by specifying SPI_CS_HIGH) as can the "MSB first" default for
 *	each word in a transfer (by specifying SPI_LSB_FIRST).
 * @bits_per_word: Data transfers involve one or more words; word sizes
 *	like eight or 12 bits are common.  In-memory wordsizes are
 *	powers of two bytes (e.g. 20 bit samples use 32 bits).
 *	This may be changed by the device's driver, or left at the
 *	default (0) indicating protocol words are eight bit bytes.
 *	The spi_transfer.bits_per_word can override this for each transfer.
 * @irq: Negative, or the number passed to request_irq() to receive
 *	interrupts from this device.
 * @controller_state: Controller's runtime state
 * @controller_data: Board-specific definitions for controller, such as
 *	FIFO initialization parameters; from board_info.controller_data
 * @modalias: Name of the driver to use with this device, or an alias
 *	for that name.  This appears in the sysfs "modalias" attribute
 *	for driver coldplugging, and in uevents used for hotplugging
 * @cs_gpio: gpio number of the chipselect line (optional, -ENOENT when
 *	when not using a GPIO line)
 *
 * A @spi_device is used to interchange data between an SPI slave
 * (usually a discrete chip) and CPU memory.
 *
 * In @dev, the platform_data is used to hold information about this
 * device that's meaningful to the device's protocol driver, but not
 * to its controller.  One example might be an identifier for a chip
 * variant with slightly different functionality; another might be
 * information about how this particular board wires the chip's pins.
 */
struct spi_device {
	struct device		dev;
	struct spi_master	*master;
	u32			max_speed_hz;
	u8			chip_select;
	u16			mode;
#define	SPI_CPHA	0x01			/* clock phase */
#define	SPI_CPOL	0x02			/* clock polarity */
#define	SPI_MODE_0	(0|0)			/* (original MicroWire) */
#define	SPI_MODE_1	(0|SPI_CPHA)
#define	SPI_MODE_2	(SPI_CPOL|0)
#define	SPI_MODE_3	(SPI_CPOL|SPI_CPHA)
#define	SPI_CS_HIGH	0x04			/* chipselect active high? */
#define	SPI_LSB_FIRST	0x08			/* per-word bits-on-wire */
#define	SPI_3WIRE	0x10			/* SI/SO signals shared */
#define	SPI_LOOP	0x20			/* loopback mode */
#define	SPI_NO_CS	0x40			/* 1 dev/bus, no chipselect */
#define	SPI_READY	0x80			/* slave pulls low to pause */
#define	SPI_TX_DUAL	0x100			/* transmit with 2 wires */
#define	SPI_TX_QUAD	0x200			/* transmit with 4 wires */
#define	SPI_RX_DUAL	0x400			/* receive with 2 wires */
#define	SPI_RX_QUAD	0x800			/* receive with 4 wires */
	u8			bits_per_word;
	int			irq;
	void			*controller_state;
	void			*controller_data;
	char			modalias[SPI_NAME_SIZE];
	int			cs_gpio;	/* chip select gpio */

	/*
	 * likely need more hooks for more protocol options affecting how
	 * the controller talks to each chip, like:
	 *  - memory packing (12 bit samples into low bits, others zeroed)
	 *  - priority
	 *  - drop chipselect after each word
	 *  - chipselect delays
	 *  - ...
	 */
};

static inline struct spi_device *to_spi_device(struct device *dev)
{
	return dev ? container_of(dev, struct spi_device, dev) : NULL;
}

/* most drivers won't need to care about device refcounting */
static inline struct spi_device *spi_dev_get(struct spi_device *spi)
{
	return (spi && get_device(&spi->dev)) ? spi : NULL;
}

static inline void spi_dev_put(struct spi_device *spi)
{
	if (spi)
		put_device(&spi->dev);
}

/* ctldata is for the bus_master driver's runtime state */
static inline void *spi_get_ctldata(struct spi_device *spi)
{
	return spi->controller_state;
}

static inline void spi_set_ctldata(struct spi_device *spi, void *state)
{
	spi->controller_state = state;
}

/* device driver data */

static inline void spi_set_drvdata(struct spi_device *spi, void *data)
{
	dev_set_drvdata(&spi->dev, data);
}

static inline void *spi_get_drvdata(struct spi_device *spi)
{
	return dev_get_drvdata(&spi->dev);
}

struct spi_message;
struct spi_transfer;

/**
 * struct spi_driver - Host side "protocol" driver
 * @id_table: List of SPI devices supported by this driver
 * @probe: Binds this driver to the spi device.  Drivers can verify
 *	that the device is actually present, and may need to configure
 *	characteristics (such as bits_per_word) which weren't needed for
 *	the initial configuration done during system setup.
 * @remove: Unbinds this driver from the spi device
 * @shutdown: Standard shutdown callback used during system state
 *	transitions such as powerdown/halt and kexec
 * @suspend: Standard suspend callback used during system state transitions
 * @resume: Standard resume callback used during system state transitions
 * @driver: SPI device drivers should initialize the name and owner
 *	field of this structure.
 *
 * This represents the kind of device driver that uses SPI messages to
 * interact with the hardware at the other end of a SPI link.  It's called
 * a "protocol" driver because it works through messages rather than talking
 * directly to SPI hardware (which is what the underlying SPI controller
 * driver does to pass those messages).  These protocols are defined in the
 * specification for the device(s) supported by the driver.
 *
 * As a rule, those device protocols represent the lowest level interface
 * supported by a driver, and it will support upper level interfaces too.
 * Examples of such upper levels include frameworks like MTD, networking,
 * MMC, RTC, filesystem character device nodes, and hardware monitoring.
 */
struct spi_driver {
	const struct spi_device_id *id_table;
	int			(*probe)(struct spi_device *spi);
	int			(*remove)(struct spi_device *spi);
	void			(*shutdown)(struct spi_device *spi);
	int			(*suspend)(struct spi_device *spi, pm_message_t mesg);
	int			(*resume)(struct spi_device *spi);
	struct device_driver	driver;
};

static inline struct spi_driver *to_spi_driver(struct device_driver *drv)
{
	return drv ? container_of(drv, struct spi_driver, driver) : NULL;
}

extern int spi_register_driver(struct spi_driver *sdrv);

/**
 * spi_unregister_driver - reverse effect of spi_register_driver
 * @sdrv: the driver to unregister
 * Context: can sleep
 */
static inline void spi_unregister_driver(struct spi_driver *sdrv)
{
	if (sdrv)
		driver_unregister(&sdrv->driver);
}

/**
 * module_spi_driver() - Helper macro for registering a SPI driver
 * @__spi_driver: spi_driver struct
 *
 * Helper macro for SPI drivers which do not do anything special in module
 * init/exit. This eliminates a lot of boilerplate. Each module may only
 * use this macro once, and calling it replaces module_init() and module_exit()
 */
#define module_spi_driver(__spi_driver) \
	module_driver(__spi_driver, spi_register_driver, \
			spi_unregister_driver)

/**
 * struct spi_master - interface to SPI master controller
 * @dev: device interface to this driver
 * @list: link with the global spi_master list
 * @bus_num: board-specific (and often SOC-specific) identifier for a
 *	given SPI controller.
 * @num_chipselect: chipselects are used to distinguish individual
 *	SPI slaves, and are numbered from zero to num_chipselects.
 *	each slave has a chipselect signal, but it's common that not
 *	every chipselect is connected to a slave.
 * @dma_alignment: SPI controller constraint on DMA buffers alignment.
 * @mode_bits: flags understood by this controller driver
 * @bits_per_word_mask: A mask indicating which values of bits_per_word are
 *	supported by the driver. Bit n indicates that a bits_per_word n+1 is
 *	suported. If set, the SPI core will reject any transfer with an
 *	unsupported bits_per_word. If not set, this value is simply ignored,
 *	and it's up to the individual driver to perform any validation.
 * @min_speed_hz: Lowest supported transfer speed
 * @max_speed_hz: Highest supported transfer speed
 * @flags: other constraints relevant to this driver
 * @bus_lock_spinlock: spinlock for SPI bus locking
 * @bus_lock_mutex: mutex for SPI bus locking
 * @bus_lock_flag: indicates that the SPI bus is locked for exclusive use
 * @setup: updates the device mode and clocking records used by a
 *	device's SPI controller; protocol code may call this.  This
 *	must fail if an unrecognized or unsupported mode is requested.
 *	It's always safe to call this unless transfers are pending on
 *	the device whose settings are being modified.
 * @transfer: adds a message to the controller's transfer queue.
 * @cleanup: frees controller-specific state
 * @queued: whether this master is providing an internal message queue
 * @kworker: thread struct for message pump
 * @kworker_task: pointer to task for message pump kworker thread
 * @pump_messages: work struct for scheduling work to the message pump
 * @queue_lock: spinlock to syncronise access to message queue
 * @queue: message queue
 * @cur_msg: the currently in-flight message
 * @cur_msg_prepared: spi_prepare_message was called for the currently
 *                    in-flight message
 * @xfer_completion: used by core tranfer_one_message()
 * @busy: message pump is busy
 * @running: message pump is running
 * @rt: whether this queue is set to run as a realtime task
 * @auto_runtime_pm: the core should ensure a runtime PM reference is held
 *                   while the hardware is prepared, using the parent
 *                   device for the spidev
 * @prepare_transfer_hardware: a message will soon arrive from the queue
 *	so the subsystem requests the driver to prepare the transfer hardware
 *	by issuing this call
 * @transfer_one_message: the subsystem calls the driver to transfer a single
 *	message while queuing transfers that arrive in the meantime. When the
 *	driver is finished with this message, it must call
 *	spi_finalize_current_message() so the subsystem can issue the next
 *	transfer
 * @unprepare_transfer_hardware: there are currently no more messages on the
 *	queue so the subsystem notifies the driver that it may relax the
 *	hardware by issuing this call
 * @set_cs: assert or deassert chip select, true to assert.  May be called
 *          from interrupt context.
 * @prepare_message: set up the controller to transfer a single message,
 *                   for example doing DMA mapping.  Called from threaded
 *                   context.
 * @transfer_one: transfer a single spi_transfer. When the
 *	          driver is finished with this transfer it must call
 *	          spi_finalize_current_transfer() so the subsystem can issue
 *                the next transfer
 * @unprepare_message: undo any work done by prepare_message().
 * @cs_gpios: Array of GPIOs to use as chip select lines; one per CS
 *	number. Any individual value may be -ENOENT for CS lines that
 *	are not GPIOs (driven by the SPI controller itself).
 *
 * Each SPI master controller can communicate with one or more @spi_device
 * children.  These make a small bus, sharing MOSI, MISO and SCK signals
 * but not chip select signals.  Each device may be configured to use a
 * different clock rate, since those shared signals are ignored unless
 * the chip is selected.
 *
 * The driver for an SPI controller manages access to those devices through
 * a queue of spi_message transactions, copying data between CPU memory and
 * an SPI slave device.  For each such message it queues, it calls the
 * message's completion function when the transaction completes.
 */
struct spi_master {
	struct device	dev;

	struct list_head list;

	/* other than negative (== assign one dynamically), bus_num is fully
	 * board-specific.  usually that simplifies to being SOC-specific.
	 * example:  one SOC has three SPI controllers, numbered 0..2,
	 * and one board's schematics might show it using SPI-2.  software
	 * would normally use bus_num=2 for that controller.
	 */
	s16			bus_num;

	/* chipselects will be integral to many controllers; some others
	 * might use board-specific GPIOs.
	 */
	u16			num_chipselect;

	/* some SPI controllers pose alignment requirements on DMAable
	 * buffers; let protocol drivers know about these requirements.
	 */
	u16			dma_alignment;

	/* spi_device.mode flags understood by this controller driver */
	u16			mode_bits;

	/* bitmask of supported bits_per_word for transfers */
	u32			bits_per_word_mask;
#define SPI_BPW_MASK(bits) BIT((bits) - 1)
#define SPI_BIT_MASK(bits) (((bits) == 32) ? ~0U : (BIT(bits) - 1))
#define SPI_BPW_RANGE_MASK(min, max) (SPI_BIT_MASK(max) - SPI_BIT_MASK(min - 1))

	/* limits on transfer speed */
	u32			min_speed_hz;
	u32			max_speed_hz;

	/* other constraints relevant to this driver */
	u16			flags;
#define SPI_MASTER_HALF_DUPLEX	BIT(0)		/* can't do full duplex */
#define SPI_MASTER_NO_RX	BIT(1)		/* can't do buffer read */
#define SPI_MASTER_NO_TX	BIT(2)		/* can't do buffer write */

	/* lock and mutex for SPI bus locking */
	spinlock_t		bus_lock_spinlock;
	struct mutex		bus_lock_mutex;

	/* flag indicating that the SPI bus is locked for exclusive use */
	bool			bus_lock_flag;

	/* Setup mode and clock, etc (spi driver may call many times).
	 *
	 * IMPORTANT:  this may be called when transfers to another
	 * device are active.  DO NOT UPDATE SHARED REGISTERS in ways
	 * which could break those transfers.
	 */
	int			(*setup)(struct spi_device *spi);

	/* bidirectional bulk transfers
	 *
	 * + The transfer() method may not sleep; its main role is
	 *   just to add the message to the queue.
	 * + For now there's no remove-from-queue operation, or
	 *   any other request management
	 * + To a given spi_device, message queueing is pure fifo
	 *
	 * + The master's main job is to process its message queue,
	 *   selecting a chip then transferring data
	 * + If there are multiple spi_device children, the i/o queue
	 *   arbitration algorithm is unspecified (round robin, fifo,
	 *   priority, reservations, preemption, etc)
	 *
	 * + Chipselect stays active during the entire message
	 *   (unless modified by spi_transfer.cs_change != 0).
	 * + The message transfers use clock and SPI mode parameters
	 *   previously established by setup() for this device
	 */
	int			(*transfer)(struct spi_device *spi,
						struct spi_message *mesg);

	/* called on release() to free memory provided by spi_master */
	void			(*cleanup)(struct spi_device *spi);

	/*
	 * These hooks are for drivers that want to use the generic
	 * master transfer queueing mechanism. If these are used, the
	 * transfer() function above must NOT be specified by the driver.
	 * Over time we expect SPI drivers to be phased over to this API.
	 */
	bool				queued;
	struct kthread_worker		kworker;
	struct task_struct		*kworker_task;
	struct kthread_work		pump_messages;
	spinlock_t			queue_lock;
	struct list_head		queue;
	struct spi_message		*cur_msg;
	bool				busy;
	bool				running;
	bool				rt;
	bool				auto_runtime_pm;
<<<<<<< HEAD
=======
	bool                            cur_msg_prepared;
	struct completion               xfer_completion;
>>>>>>> d8ec26d7

	int (*prepare_transfer_hardware)(struct spi_master *master);
	int (*transfer_one_message)(struct spi_master *master,
				    struct spi_message *mesg);
	int (*unprepare_transfer_hardware)(struct spi_master *master);
<<<<<<< HEAD
=======
	int (*prepare_message)(struct spi_master *master,
			       struct spi_message *message);
	int (*unprepare_message)(struct spi_master *master,
				 struct spi_message *message);

	/*
	 * These hooks are for drivers that use a generic implementation
	 * of transfer_one_message() provied by the core.
	 */
	void (*set_cs)(struct spi_device *spi, bool enable);
	int (*transfer_one)(struct spi_master *master, struct spi_device *spi,
			    struct spi_transfer *transfer);
>>>>>>> d8ec26d7

	/* gpio chip select */
	int			*cs_gpios;
};

static inline void *spi_master_get_devdata(struct spi_master *master)
{
	return dev_get_drvdata(&master->dev);
}

static inline void spi_master_set_devdata(struct spi_master *master, void *data)
{
	dev_set_drvdata(&master->dev, data);
}

static inline struct spi_master *spi_master_get(struct spi_master *master)
{
	if (!master || !get_device(&master->dev))
		return NULL;
	return master;
}

static inline void spi_master_put(struct spi_master *master)
{
	if (master)
		put_device(&master->dev);
}

/* PM calls that need to be issued by the driver */
extern int spi_master_suspend(struct spi_master *master);
extern int spi_master_resume(struct spi_master *master);

/* Calls the driver make to interact with the message queue */
extern struct spi_message *spi_get_next_queued_message(struct spi_master *master);
extern void spi_finalize_current_message(struct spi_master *master);
extern void spi_finalize_current_transfer(struct spi_master *master);

/* the spi driver core manages memory for the spi_master classdev */
extern struct spi_master *
spi_alloc_master(struct device *host, unsigned size);

extern int spi_register_master(struct spi_master *master);
extern int devm_spi_register_master(struct device *dev,
				    struct spi_master *master);
extern void spi_unregister_master(struct spi_master *master);

extern struct spi_master *spi_busnum_to_master(u16 busnum);

/*---------------------------------------------------------------------------*/

/*
 * I/O INTERFACE between SPI controller and protocol drivers
 *
 * Protocol drivers use a queue of spi_messages, each transferring data
 * between the controller and memory buffers.
 *
 * The spi_messages themselves consist of a series of read+write transfer
 * segments.  Those segments always read the same number of bits as they
 * write; but one or the other is easily ignored by passing a null buffer
 * pointer.  (This is unlike most types of I/O API, because SPI hardware
 * is full duplex.)
 *
 * NOTE:  Allocation of spi_transfer and spi_message memory is entirely
 * up to the protocol driver, which guarantees the integrity of both (as
 * well as the data buffers) for as long as the message is queued.
 */

/**
 * struct spi_transfer - a read/write buffer pair
 * @tx_buf: data to be written (dma-safe memory), or NULL
 * @rx_buf: data to be read (dma-safe memory), or NULL
 * @tx_dma: DMA address of tx_buf, if @spi_message.is_dma_mapped
 * @rx_dma: DMA address of rx_buf, if @spi_message.is_dma_mapped
 * @tx_nbits: number of bits used for writting. If 0 the default
 *      (SPI_NBITS_SINGLE) is used.
 * @rx_nbits: number of bits used for reading. If 0 the default
 *      (SPI_NBITS_SINGLE) is used.
 * @len: size of rx and tx buffers (in bytes)
 * @speed_hz: Select a speed other than the device default for this
 *      transfer. If 0 the default (from @spi_device) is used.
 * @bits_per_word: select a bits_per_word other than the device default
 *      for this transfer. If 0 the default (from @spi_device) is used.
 * @cs_change: affects chipselect after this transfer completes
 * @delay_usecs: microseconds to delay after this transfer before
 *	(optionally) changing the chipselect status, then starting
 *	the next transfer or completing this @spi_message.
 * @transfer_list: transfers are sequenced through @spi_message.transfers
 *
 * SPI transfers always write the same number of bytes as they read.
 * Protocol drivers should always provide @rx_buf and/or @tx_buf.
 * In some cases, they may also want to provide DMA addresses for
 * the data being transferred; that may reduce overhead, when the
 * underlying driver uses dma.
 *
 * If the transmit buffer is null, zeroes will be shifted out
 * while filling @rx_buf.  If the receive buffer is null, the data
 * shifted in will be discarded.  Only "len" bytes shift out (or in).
 * It's an error to try to shift out a partial word.  (For example, by
 * shifting out three bytes with word size of sixteen or twenty bits;
 * the former uses two bytes per word, the latter uses four bytes.)
 *
 * In-memory data values are always in native CPU byte order, translated
 * from the wire byte order (big-endian except with SPI_LSB_FIRST).  So
 * for example when bits_per_word is sixteen, buffers are 2N bytes long
 * (@len = 2N) and hold N sixteen bit words in CPU byte order.
 *
 * When the word size of the SPI transfer is not a power-of-two multiple
 * of eight bits, those in-memory words include extra bits.  In-memory
 * words are always seen by protocol drivers as right-justified, so the
 * undefined (rx) or unused (tx) bits are always the most significant bits.
 *
 * All SPI transfers start with the relevant chipselect active.  Normally
 * it stays selected until after the last transfer in a message.  Drivers
 * can affect the chipselect signal using cs_change.
 *
 * (i) If the transfer isn't the last one in the message, this flag is
 * used to make the chipselect briefly go inactive in the middle of the
 * message.  Toggling chipselect in this way may be needed to terminate
 * a chip command, letting a single spi_message perform all of group of
 * chip transactions together.
 *
 * (ii) When the transfer is the last one in the message, the chip may
 * stay selected until the next transfer.  On multi-device SPI busses
 * with nothing blocking messages going to other devices, this is just
 * a performance hint; starting a message to another device deselects
 * this one.  But in other cases, this can be used to ensure correctness.
 * Some devices need protocol transactions to be built from a series of
 * spi_message submissions, where the content of one message is determined
 * by the results of previous messages and where the whole transaction
 * ends when the chipselect goes intactive.
 *
 * When SPI can transfer in 1x,2x or 4x. It can get this tranfer information
 * from device through @tx_nbits and @rx_nbits. In Bi-direction, these
 * two should both be set. User can set transfer mode with SPI_NBITS_SINGLE(1x)
 * SPI_NBITS_DUAL(2x) and SPI_NBITS_QUAD(4x) to support these three transfer.
 *
 * The code that submits an spi_message (and its spi_transfers)
 * to the lower layers is responsible for managing its memory.
 * Zero-initialize every field you don't set up explicitly, to
 * insulate against future API updates.  After you submit a message
 * and its transfers, ignore them until its completion callback.
 */
struct spi_transfer {
	/* it's ok if tx_buf == rx_buf (right?)
	 * for MicroWire, one buffer must be null
	 * buffers must work with dma_*map_single() calls, unless
	 *   spi_message.is_dma_mapped reports a pre-existing mapping
	 */
	const void	*tx_buf;
	void		*rx_buf;
	unsigned	len;

	dma_addr_t	tx_dma;
	dma_addr_t	rx_dma;

	unsigned	cs_change:1;
	u8		tx_nbits;
	u8		rx_nbits;
#define	SPI_NBITS_SINGLE	0x01 /* 1bit transfer */
#define	SPI_NBITS_DUAL		0x02 /* 2bits transfer */
#define	SPI_NBITS_QUAD		0x04 /* 4bits transfer */
	u8		bits_per_word;
	u16		delay_usecs;
	u32		speed_hz;

	struct list_head transfer_list;
};

/**
 * struct spi_message - one multi-segment SPI transaction
 * @transfers: list of transfer segments in this transaction
 * @spi: SPI device to which the transaction is queued
 * @is_dma_mapped: if true, the caller provided both dma and cpu virtual
 *	addresses for each transfer buffer
 * @complete: called to report transaction completions
 * @context: the argument to complete() when it's called
 * @actual_length: the total number of bytes that were transferred in all
 *	successful segments
 * @status: zero for success, else negative errno
 * @queue: for use by whichever driver currently owns the message
 * @state: for use by whichever driver currently owns the message
 *
 * A @spi_message is used to execute an atomic sequence of data transfers,
 * each represented by a struct spi_transfer.  The sequence is "atomic"
 * in the sense that no other spi_message may use that SPI bus until that
 * sequence completes.  On some systems, many such sequences can execute as
 * as single programmed DMA transfer.  On all systems, these messages are
 * queued, and might complete after transactions to other devices.  Messages
 * sent to a given spi_device are alway executed in FIFO order.
 *
 * The code that submits an spi_message (and its spi_transfers)
 * to the lower layers is responsible for managing its memory.
 * Zero-initialize every field you don't set up explicitly, to
 * insulate against future API updates.  After you submit a message
 * and its transfers, ignore them until its completion callback.
 */
struct spi_message {
	struct list_head	transfers;

	struct spi_device	*spi;

	unsigned		is_dma_mapped:1;

	/* REVISIT:  we might want a flag affecting the behavior of the
	 * last transfer ... allowing things like "read 16 bit length L"
	 * immediately followed by "read L bytes".  Basically imposing
	 * a specific message scheduling algorithm.
	 *
	 * Some controller drivers (message-at-a-time queue processing)
	 * could provide that as their default scheduling algorithm.  But
	 * others (with multi-message pipelines) could need a flag to
	 * tell them about such special cases.
	 */

	/* completion is reported through a callback */
	void			(*complete)(void *context);
	void			*context;
	unsigned		frame_length;
	unsigned		actual_length;
	int			status;

	/* for optional use by whatever driver currently owns the
	 * spi_message ...  between calls to spi_async and then later
	 * complete(), that's the spi_master controller driver.
	 */
	struct list_head	queue;
	void			*state;
};

static inline void spi_message_init(struct spi_message *m)
{
	memset(m, 0, sizeof *m);
	INIT_LIST_HEAD(&m->transfers);
}

static inline void
spi_message_add_tail(struct spi_transfer *t, struct spi_message *m)
{
	list_add_tail(&t->transfer_list, &m->transfers);
}

static inline void
spi_transfer_del(struct spi_transfer *t)
{
	list_del(&t->transfer_list);
}

/**
 * spi_message_init_with_transfers - Initialize spi_message and append transfers
 * @m: spi_message to be initialized
 * @xfers: An array of spi transfers
 * @num_xfers: Number of items in the xfer array
 *
 * This function initializes the given spi_message and adds each spi_transfer in
 * the given array to the message.
 */
static inline void
spi_message_init_with_transfers(struct spi_message *m,
struct spi_transfer *xfers, unsigned int num_xfers)
{
	unsigned int i;

	spi_message_init(m);
	for (i = 0; i < num_xfers; ++i)
		spi_message_add_tail(&xfers[i], m);
}

/* It's fine to embed message and transaction structures in other data
 * structures so long as you don't free them while they're in use.
 */

static inline struct spi_message *spi_message_alloc(unsigned ntrans, gfp_t flags)
{
	struct spi_message *m;

	m = kzalloc(sizeof(struct spi_message)
			+ ntrans * sizeof(struct spi_transfer),
			flags);
	if (m) {
		unsigned i;
		struct spi_transfer *t = (struct spi_transfer *)(m + 1);

		INIT_LIST_HEAD(&m->transfers);
		for (i = 0; i < ntrans; i++, t++)
			spi_message_add_tail(t, m);
	}
	return m;
}

static inline void spi_message_free(struct spi_message *m)
{
	kfree(m);
}

extern int spi_setup(struct spi_device *spi);
extern int spi_async(struct spi_device *spi, struct spi_message *message);
extern int spi_async_locked(struct spi_device *spi,
			    struct spi_message *message);

/*---------------------------------------------------------------------------*/

/* All these synchronous SPI transfer routines are utilities layered
 * over the core async transfer primitive.  Here, "synchronous" means
 * they will sleep uninterruptibly until the async transfer completes.
 */

extern int spi_sync(struct spi_device *spi, struct spi_message *message);
extern int spi_sync_locked(struct spi_device *spi, struct spi_message *message);
extern int spi_bus_lock(struct spi_master *master);
extern int spi_bus_unlock(struct spi_master *master);

/**
 * spi_write - SPI synchronous write
 * @spi: device to which data will be written
 * @buf: data buffer
 * @len: data buffer size
 * Context: can sleep
 *
 * This writes the buffer and returns zero or a negative error code.
 * Callable only from contexts that can sleep.
 */
static inline int
spi_write(struct spi_device *spi, const void *buf, size_t len)
{
	struct spi_transfer	t = {
			.tx_buf		= buf,
			.len		= len,
		};
	struct spi_message	m;

	spi_message_init(&m);
	spi_message_add_tail(&t, &m);
	return spi_sync(spi, &m);
}

/**
 * spi_read - SPI synchronous read
 * @spi: device from which data will be read
 * @buf: data buffer
 * @len: data buffer size
 * Context: can sleep
 *
 * This reads the buffer and returns zero or a negative error code.
 * Callable only from contexts that can sleep.
 */
static inline int
spi_read(struct spi_device *spi, void *buf, size_t len)
{
	struct spi_transfer	t = {
			.rx_buf		= buf,
			.len		= len,
		};
	struct spi_message	m;

	spi_message_init(&m);
	spi_message_add_tail(&t, &m);
	return spi_sync(spi, &m);
}

/**
 * spi_sync_transfer - synchronous SPI data transfer
 * @spi: device with which data will be exchanged
 * @xfers: An array of spi_transfers
 * @num_xfers: Number of items in the xfer array
 * Context: can sleep
 *
 * Does a synchronous SPI data transfer of the given spi_transfer array.
 *
 * For more specific semantics see spi_sync().
 *
 * It returns zero on success, else a negative error code.
 */
static inline int
spi_sync_transfer(struct spi_device *spi, struct spi_transfer *xfers,
	unsigned int num_xfers)
{
	struct spi_message msg;

	spi_message_init_with_transfers(&msg, xfers, num_xfers);

	return spi_sync(spi, &msg);
}

/* this copies txbuf and rxbuf data; for small transfers only! */
extern int spi_write_then_read(struct spi_device *spi,
		const void *txbuf, unsigned n_tx,
		void *rxbuf, unsigned n_rx);

/**
 * spi_w8r8 - SPI synchronous 8 bit write followed by 8 bit read
 * @spi: device with which data will be exchanged
 * @cmd: command to be written before data is read back
 * Context: can sleep
 *
 * This returns the (unsigned) eight bit number returned by the
 * device, or else a negative error code.  Callable only from
 * contexts that can sleep.
 */
static inline ssize_t spi_w8r8(struct spi_device *spi, u8 cmd)
{
	ssize_t			status;
	u8			result;

	status = spi_write_then_read(spi, &cmd, 1, &result, 1);

	/* return negative errno or unsigned value */
	return (status < 0) ? status : result;
}

/**
 * spi_w8r16 - SPI synchronous 8 bit write followed by 16 bit read
 * @spi: device with which data will be exchanged
 * @cmd: command to be written before data is read back
 * Context: can sleep
 *
 * This returns the (unsigned) sixteen bit number returned by the
 * device, or else a negative error code.  Callable only from
 * contexts that can sleep.
 *
 * The number is returned in wire-order, which is at least sometimes
 * big-endian.
 */
static inline ssize_t spi_w8r16(struct spi_device *spi, u8 cmd)
{
	ssize_t			status;
	u16			result;

	status = spi_write_then_read(spi, &cmd, 1, (u8 *) &result, 2);

	/* return negative errno or unsigned value */
	return (status < 0) ? status : result;
}

/**
 * spi_w8r16be - SPI synchronous 8 bit write followed by 16 bit big-endian read
 * @spi: device with which data will be exchanged
 * @cmd: command to be written before data is read back
 * Context: can sleep
 *
 * This returns the (unsigned) sixteen bit number returned by the device in cpu
 * endianness, or else a negative error code. Callable only from contexts that
 * can sleep.
 *
 * This function is similar to spi_w8r16, with the exception that it will
 * convert the read 16 bit data word from big-endian to native endianness.
 *
 */
static inline ssize_t spi_w8r16be(struct spi_device *spi, u8 cmd)

{
	ssize_t status;
	__be16 result;

	status = spi_write_then_read(spi, &cmd, 1, &result, 2);
	if (status < 0)
		return status;

	return be16_to_cpu(result);
}

/*---------------------------------------------------------------------------*/

/*
 * INTERFACE between board init code and SPI infrastructure.
 *
 * No SPI driver ever sees these SPI device table segments, but
 * it's how the SPI core (or adapters that get hotplugged) grows
 * the driver model tree.
 *
 * As a rule, SPI devices can't be probed.  Instead, board init code
 * provides a table listing the devices which are present, with enough
 * information to bind and set up the device's driver.  There's basic
 * support for nonstatic configurations too; enough to handle adding
 * parport adapters, or microcontrollers acting as USB-to-SPI bridges.
 */

/**
 * struct spi_board_info - board-specific template for a SPI device
 * @modalias: Initializes spi_device.modalias; identifies the driver.
 * @platform_data: Initializes spi_device.platform_data; the particular
 *	data stored there is driver-specific.
 * @controller_data: Initializes spi_device.controller_data; some
 *	controllers need hints about hardware setup, e.g. for DMA.
 * @irq: Initializes spi_device.irq; depends on how the board is wired.
 * @max_speed_hz: Initializes spi_device.max_speed_hz; based on limits
 *	from the chip datasheet and board-specific signal quality issues.
 * @bus_num: Identifies which spi_master parents the spi_device; unused
 *	by spi_new_device(), and otherwise depends on board wiring.
 * @chip_select: Initializes spi_device.chip_select; depends on how
 *	the board is wired.
 * @mode: Initializes spi_device.mode; based on the chip datasheet, board
 *	wiring (some devices support both 3WIRE and standard modes), and
 *	possibly presence of an inverter in the chipselect path.
 *
 * When adding new SPI devices to the device tree, these structures serve
 * as a partial device template.  They hold information which can't always
 * be determined by drivers.  Information that probe() can establish (such
 * as the default transfer wordsize) is not included here.
 *
 * These structures are used in two places.  Their primary role is to
 * be stored in tables of board-specific device descriptors, which are
 * declared early in board initialization and then used (much later) to
 * populate a controller's device tree after the that controller's driver
 * initializes.  A secondary (and atypical) role is as a parameter to
 * spi_new_device() call, which happens after those controller drivers
 * are active in some dynamic board configuration models.
 */
struct spi_board_info {
	/* the device name and module name are coupled, like platform_bus;
	 * "modalias" is normally the driver name.
	 *
	 * platform_data goes to spi_device.dev.platform_data,
	 * controller_data goes to spi_device.controller_data,
	 * irq is copied too
	 */
	char		modalias[SPI_NAME_SIZE];
	const void	*platform_data;
	void		*controller_data;
	int		irq;

	/* slower signaling on noisy or low voltage boards */
	u32		max_speed_hz;


	/* bus_num is board specific and matches the bus_num of some
	 * spi_master that will probably be registered later.
	 *
	 * chip_select reflects how this chip is wired to that master;
	 * it's less than num_chipselect.
	 */
	u16		bus_num;
	u16		chip_select;

	/* mode becomes spi_device.mode, and is essential for chips
	 * where the default of SPI_CS_HIGH = 0 is wrong.
	 */
	u16		mode;

	/* ... may need additional spi_device chip config data here.
	 * avoid stuff protocol drivers can set; but include stuff
	 * needed to behave without being bound to a driver:
	 *  - quirks like clock rate mattering when not selected
	 */
};

#ifdef	CONFIG_SPI
extern int
spi_register_board_info(struct spi_board_info const *info, unsigned n);
#else
/* board init code may ignore whether SPI is configured or not */
static inline int
spi_register_board_info(struct spi_board_info const *info, unsigned n)
	{ return 0; }
#endif


/* If you're hotplugging an adapter with devices (parport, usb, etc)
 * use spi_new_device() to describe each device.  You can also call
 * spi_unregister_device() to start making that device vanish, but
 * normally that would be handled by spi_unregister_master().
 *
 * You can also use spi_alloc_device() and spi_add_device() to use a two
 * stage registration sequence for each spi_device.  This gives the caller
 * some more control over the spi_device structure before it is registered,
 * but requires that caller to initialize fields that would otherwise
 * be defined using the board info.
 */
extern struct spi_device *
spi_alloc_device(struct spi_master *master);

extern int
spi_add_device(struct spi_device *spi);

extern struct spi_device *
spi_new_device(struct spi_master *, struct spi_board_info *);

static inline void
spi_unregister_device(struct spi_device *spi)
{
	if (spi)
		device_unregister(&spi->dev);
}

extern const struct spi_device_id *
spi_get_device_id(const struct spi_device *sdev);

#endif /* __LINUX_SPI_H */<|MERGE_RESOLUTION|>--- conflicted
+++ resolved
@@ -401,18 +401,13 @@
 	bool				running;
 	bool				rt;
 	bool				auto_runtime_pm;
-<<<<<<< HEAD
-=======
 	bool                            cur_msg_prepared;
 	struct completion               xfer_completion;
->>>>>>> d8ec26d7
 
 	int (*prepare_transfer_hardware)(struct spi_master *master);
 	int (*transfer_one_message)(struct spi_master *master,
 				    struct spi_message *mesg);
 	int (*unprepare_transfer_hardware)(struct spi_master *master);
-<<<<<<< HEAD
-=======
 	int (*prepare_message)(struct spi_master *master,
 			       struct spi_message *message);
 	int (*unprepare_message)(struct spi_master *master,
@@ -425,7 +420,6 @@
 	void (*set_cs)(struct spi_device *spi, bool enable);
 	int (*transfer_one)(struct spi_master *master, struct spi_device *spi,
 			    struct spi_transfer *transfer);
->>>>>>> d8ec26d7
 
 	/* gpio chip select */
 	int			*cs_gpios;
