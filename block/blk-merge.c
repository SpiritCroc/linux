--- conflicted
+++ resolved
@@ -402,14 +402,10 @@
 
 	elv_merge_requests(q, req, next);
 
-<<<<<<< HEAD
-	blk_account_io_merge(req);
-=======
 	/*
 	 * 'next' is going away, so update stats accordingly
 	 */
 	blk_account_io_merge(next);
->>>>>>> 6574612f
 
 	req->ioprio = ioprio_best(req->ioprio, next->ioprio);
 	if (blk_rq_cpu_valid(next))
